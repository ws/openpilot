--- conflicted
+++ resolved
@@ -106,41 +106,6 @@
 
 // this is the only way to leave silent mode
 void set_safety_mode(uint16_t mode, int16_t param) {
-<<<<<<< HEAD
-  mode = SAFETY_VOLKSWAGEN; /* I can't fight this feeling anymore... */
-
-  int err = safety_set_mode(mode, param);
-  if (err == -1) {
-    puts("Error: invalid safety mode requested\n");
-    while (true) {
-      // Halt
-    }
-  } else {
-    switch (mode) {
-        case SAFETY_NOOUTPUT:
-          set_intercept_relay(false);
-          if(board_has_obd()){
-            current_board->set_can_mode(CAN_MODE_NORMAL);
-          }
-          can_silent = ALL_CAN_SILENT;
-          break;
-        case SAFETY_ELM327:
-          set_intercept_relay(false);
-          heartbeat_counter = 0U;
-          if(board_has_obd()){
-            current_board->set_can_mode(CAN_MODE_OBD_CAN2);
-          }
-          can_silent = ALL_CAN_LIVE;
-          break;
-        default:
-          set_intercept_relay(true);
-          heartbeat_counter = 0U;
-          if(board_has_obd()){
-            current_board->set_can_mode(CAN_MODE_NORMAL);
-          }
-          can_silent = ALL_CAN_LIVE;
-          break;
-=======
   uint16_t mode_copy = mode;
   int err = set_safety_hooks(mode_copy, param);
   if (err == -1) {
@@ -151,7 +116,6 @@
       puts("Error: Failed setting SILENT mode. Hanging\n");
       while (true) {
         // TERMINAL ERROR: we can't continue if SILENT safety mode isn't succesfully set
->>>>>>> 916008f3
       }
     }
   }
@@ -754,11 +718,6 @@
     // check heartbeat counter if we are running EON code.
     // if the heartbeat has been gone for a while, go to SILENT safety mode and enter power save
     if (heartbeat_counter >= (check_started() ? EON_HEARTBEAT_IGNITION_CNT_ON : EON_HEARTBEAT_IGNITION_CNT_OFF)) {
-<<<<<<< HEAD
-      eon_alive = false;
-    } else {
-      eon_alive = true;
-=======
       puts("EON hasn't sent a heartbeat for 0x");
       puth(heartbeat_counter);
       puts(" seconds. Safety is set to SILENT mode.\n");
@@ -768,7 +727,6 @@
       if (power_save_status != POWER_SAVE_STATUS_ENABLED) {
         set_power_save_state(POWER_SAVE_STATUS_ENABLED);
       }
->>>>>>> 916008f3
     }
 
     // enter CDP mode when car starts to ensure we are charging a turned off EON
@@ -860,17 +818,11 @@
   TIM2->EGR = TIM_EGR_UG;
   // use TIM2->CNT to read
 
-<<<<<<< HEAD
-  // default to silent mode to prevent issues with Ford
-  // hardcode a specific safety mode if you want to force the panda to be in a specific mode
-  set_safety_mode(SAFETY_NOOUTPUT, 0);
-=======
   // init to SILENT and can silent
   set_safety_mode(SAFETY_SILENT, 0);
 
   // enable CAN TXs
   current_board->enable_can_transcievers(true);
->>>>>>> 916008f3
 
 #ifndef EON
   spi_init();
