<<<<<<< HEAD
const int VOLKSWAGEN_MAX_STEER = 300;               // 3.0 Nm (EPS side max of 3.0Nm with fault if violated)
const int VOLKSWAGEN_MAX_RT_DELTA = 188;            // 10 max rate * 50Hz send rate * 250000 RT interval / 1000000 = 125 ; 125 * 1.5 for safety pad = 187.5
=======
// Safety-relevant CAN messages for the Volkswagen MQB platform.
#define MSG_EPS_01              0x09F
#define MSG_MOTOR_20            0x121
#define MSG_ACC_06              0x122
#define MSG_HCA_01              0x126
#define MSG_GRA_ACC_01          0x12B
#define MSG_LDW_02              0x397

const int VOLKSWAGEN_MAX_STEER = 300;               // 3.0 Nm (EPS side max of 3.0Nm with fault if violated)
const int VOLKSWAGEN_MAX_RT_DELTA = 75;             // 4 max rate up * 50Hz send rate * 250000 RT interval / 1000000 = 50 ; 50 * 1.5 for safety pad = 75
>>>>>>> 916008f3
const uint32_t VOLKSWAGEN_RT_INTERVAL = 250000;     // 250ms between real time checks
const int VOLKSWAGEN_MAX_RATE_UP = 10;              // 5.0 Nm/s available rate of change from the steering rack (EPS side delta-limit of 5.0 Nm/s)
const int VOLKSWAGEN_MAX_RATE_DOWN = 300;           // Arbitrary rate of change available on reduction
const int VOLKSWAGEN_DRIVER_TORQUE_ALLOWANCE = 80;
const int VOLKSWAGEN_DRIVER_TORQUE_FACTOR = 3;

// MSG_GRA_ACC_01 is allowed on bus 0 and 2 to keep compatibility with gateway and camera integration
const AddrBus VOLKSWAGEN_TX_MSGS[] = {{MSG_HCA_01, 0}, {MSG_GRA_ACC_01, 0}, {MSG_GRA_ACC_01, 2}, {MSG_LDW_02, 0}};

struct sample_t volkswagen_torque_driver;           // last few driver torques measured
int volkswagen_rt_torque_last = 0;
int volkswagen_desired_torque_last = 0;
uint32_t volkswagen_ts_last = 0;
int volkswagen_gas_prev = 0;

static void volkswagen_rx_hook(CAN_FIFOMailBox_TypeDef *to_push) {
  int bus = GET_BUS(to_push);
  int addr = GET_ADDR(to_push);

  // Update driver input torque samples from EPS_01.Driver_Strain for absolute torque, and EPS_01.Driver_Strain_VZ
  // for the direction.
  if ((bus == 0) && (addr == MSG_EPS_01)) {
    int torque_driver_new = GET_BYTE(to_push, 5) | ((GET_BYTE(to_push, 6) & 0x1F) << 8);
    int sign = (GET_BYTE(to_push, 6) & 0x80) >> 7;
    if (sign == 1) {
      torque_driver_new *= -1;
    }

    update_sample(&volkswagen_torque_driver, torque_driver_new);
  }

  // Monitor ACC_06.ACC_Status_ACC for stock ACC status. Because the current MQB port is lateral-only, OP's control
  // allowed state is directly driven by stock ACC engagement. Permit the ACC message to come from either bus, in
  // order to accommodate future camera-side integrations if needed.
  if (addr == MSG_ACC_06) {
    int acc_status = (GET_BYTE(to_push, 7) & 0x70) >> 4;
    controls_allowed = ((acc_status == 3) || (acc_status == 4) || (acc_status == 5)) ? 1 : 0;
  }

  // exit controls on rising edge of gas press. Bits [12-20)
  if (addr == MSG_MOTOR_20) {
    int gas = (GET_BYTES_04(to_push) >> 12) & 0xFF;
    if ((gas > 0) && (volkswagen_gas_prev == 0) && long_controls_allowed) {
      controls_allowed = 0;
    }
    volkswagen_gas_prev = gas;
  }

  if ((safety_mode_cnt > RELAY_TRNS_TIMEOUT) && (bus == 0) && (addr == MSG_HCA_01)) {
    relay_malfunction = true;
  }
}

static int volkswagen_tx_hook(CAN_FIFOMailBox_TypeDef *to_send) {
  int addr = GET_ADDR(to_send);
  int bus = GET_BUS(to_send);
  int tx = 1;

  if (!addr_allowed(addr, bus, VOLKSWAGEN_TX_MSGS, sizeof(VOLKSWAGEN_TX_MSGS)/sizeof(VOLKSWAGEN_TX_MSGS[0]))) {
    tx = 0;
  }

  if (relay_malfunction) {
    tx = 0;
  }

  // Safety check for HCA_01 Heading Control Assist torque.
  if (addr == MSG_HCA_01) {
    bool violation = false;

    int desired_torque = GET_BYTE(to_send, 2) | ((GET_BYTE(to_send, 3) & 0x3F) << 8);
    int sign = (GET_BYTE(to_send, 3) & 0x80) >> 7;
    if (sign == 1) {
      desired_torque *= -1;
    }

    uint32_t ts = TIM2->CNT;

    if (controls_allowed) {

      // *** global torque limit check ***
      violation |= max_limit_check(desired_torque, VOLKSWAGEN_MAX_STEER, -VOLKSWAGEN_MAX_STEER);

      // *** torque rate limit check ***
      violation |= driver_limit_check(desired_torque, volkswagen_desired_torque_last, &volkswagen_torque_driver,
        VOLKSWAGEN_MAX_STEER, VOLKSWAGEN_MAX_RATE_UP, VOLKSWAGEN_MAX_RATE_DOWN,
        VOLKSWAGEN_DRIVER_TORQUE_ALLOWANCE, VOLKSWAGEN_DRIVER_TORQUE_FACTOR);
      volkswagen_desired_torque_last = desired_torque;

      // *** torque real time rate limit check ***
      violation |= rt_rate_limit_check(desired_torque, volkswagen_rt_torque_last, VOLKSWAGEN_MAX_RT_DELTA);

      // every RT_INTERVAL set the new limits
      uint32_t ts_elapsed = get_ts_elapsed(ts, volkswagen_ts_last);
      if (ts_elapsed > VOLKSWAGEN_RT_INTERVAL) {
        volkswagen_rt_torque_last = desired_torque;
        volkswagen_ts_last = ts;
      }
    }

    // no torque if controls is not allowed
    if (!controls_allowed && (desired_torque != 0)) {
      violation = true;
    }

    // reset to 0 if either controls is not allowed or there's a violation
    if (violation || !controls_allowed) {
      volkswagen_desired_torque_last = 0;
      volkswagen_rt_torque_last = 0;
      volkswagen_ts_last = ts;
    }

    if (violation) {
      tx = 0;
    }
  }

  // FORCE CANCEL: ensuring that only the cancel button press is sent when controls are off.
  // This avoids unintended engagements while still allowing resume spam
  if ((addr == MSG_GRA_ACC_01) && !controls_allowed) {
    // disallow resume and set: bits 16 and 19
    if ((GET_BYTE(to_send, 2) & 0x9) != 0) {
      tx = 0;
    }
  }

  // 1 allows the message through
  return tx;
}

static int volkswagen_fwd_hook(int bus_num, CAN_FIFOMailBox_TypeDef *to_fwd) {
  int addr = GET_ADDR(to_fwd);
  int bus_fwd = -1;

  // NOTE: Will need refactoring for other bus layouts, such as no-forwarding at camera or J533 running-gear CAN

<<<<<<< HEAD
  switch (bus_num) {
    case 0:
      // Forward all traffic from J533 gateway to Extended CAN devices.
      bus_fwd = 2;
      break;
    case 2:
      if (eon_alive && ((addr == MSG_HCA_01) || (addr == MSG_LDW_02))) {
        // OP takes control of the Heading Control Assist and Lane Departure Warning messages from the camera.
=======
  if (!relay_malfunction) {
    switch (bus_num) {
      case 0:
        // Forward all traffic from J533 gateway to Extended CAN devices.
        bus_fwd = 2;
        break;
      case 2:
        if ((addr == MSG_HCA_01) || (addr == MSG_LDW_02)) {
          // OP takes control of the Heading Control Assist and Lane Departure Warning messages from the camera.
          bus_fwd = -1;
        } else {
          // Forward all remaining traffic from Extended CAN devices to J533 gateway.
          bus_fwd = 0;
        }
        break;
      default:
        // No other buses should be in use; fallback to do-not-forward.
>>>>>>> 916008f3
        bus_fwd = -1;
        break;
    }
  }
  return bus_fwd;
}

const safety_hooks volkswagen_hooks = {
  .init = nooutput_init,
  .rx = volkswagen_rx_hook,
  .tx = volkswagen_tx_hook,
  .tx_lin = nooutput_tx_lin_hook,
  .fwd = volkswagen_fwd_hook,
};<|MERGE_RESOLUTION|>--- conflicted
+++ resolved
@@ -1,7 +1,3 @@
-<<<<<<< HEAD
-const int VOLKSWAGEN_MAX_STEER = 300;               // 3.0 Nm (EPS side max of 3.0Nm with fault if violated)
-const int VOLKSWAGEN_MAX_RT_DELTA = 188;            // 10 max rate * 50Hz send rate * 250000 RT interval / 1000000 = 125 ; 125 * 1.5 for safety pad = 187.5
-=======
 // Safety-relevant CAN messages for the Volkswagen MQB platform.
 #define MSG_EPS_01              0x09F
 #define MSG_MOTOR_20            0x121
@@ -12,10 +8,9 @@
 
 const int VOLKSWAGEN_MAX_STEER = 300;               // 3.0 Nm (EPS side max of 3.0Nm with fault if violated)
 const int VOLKSWAGEN_MAX_RT_DELTA = 75;             // 4 max rate up * 50Hz send rate * 250000 RT interval / 1000000 = 50 ; 50 * 1.5 for safety pad = 75
->>>>>>> 916008f3
 const uint32_t VOLKSWAGEN_RT_INTERVAL = 250000;     // 250ms between real time checks
-const int VOLKSWAGEN_MAX_RATE_UP = 10;              // 5.0 Nm/s available rate of change from the steering rack (EPS side delta-limit of 5.0 Nm/s)
-const int VOLKSWAGEN_MAX_RATE_DOWN = 300;           // Arbitrary rate of change available on reduction
+const int VOLKSWAGEN_MAX_RATE_UP = 4;               // 2.0 Nm/s available rate of change from the steering rack (EPS side delta-limit of 5.0 Nm/s)
+const int VOLKSWAGEN_MAX_RATE_DOWN = 10;            // 5.0 Nm/s available rate of change from the steering rack (EPS side delta-limit of 5.0 Nm/s)
 const int VOLKSWAGEN_DRIVER_TORQUE_ALLOWANCE = 80;
 const int VOLKSWAGEN_DRIVER_TORQUE_FACTOR = 3;
 
@@ -149,16 +144,6 @@
 
   // NOTE: Will need refactoring for other bus layouts, such as no-forwarding at camera or J533 running-gear CAN
 
-<<<<<<< HEAD
-  switch (bus_num) {
-    case 0:
-      // Forward all traffic from J533 gateway to Extended CAN devices.
-      bus_fwd = 2;
-      break;
-    case 2:
-      if (eon_alive && ((addr == MSG_HCA_01) || (addr == MSG_LDW_02))) {
-        // OP takes control of the Heading Control Assist and Lane Departure Warning messages from the camera.
-=======
   if (!relay_malfunction) {
     switch (bus_num) {
       case 0:
@@ -176,7 +161,6 @@
         break;
       default:
         // No other buses should be in use; fallback to do-not-forward.
->>>>>>> 916008f3
         bus_fwd = -1;
         break;
     }
