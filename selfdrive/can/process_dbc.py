#!/usr/bin/env python3
import os
import glob
import sys

import jinja2

from collections import Counter
from common.dbc import dbc

def main():
  if len(sys.argv) != 3:
    print("usage: %s dbc_directory output_directory" % (sys.argv[0],))
    sys.exit(0)

  dbc_dir = sys.argv[1]
  out_dir = sys.argv[2]

  template_fn = os.path.join(os.path.dirname(__file__), "dbc_template.cc")
  template_mtime = os.path.getmtime(template_fn)

  this_file_mtime = os.path.getmtime(__file__)

  with open(template_fn, "r") as template_f:
    template = jinja2.Template(template_f.read(), trim_blocks=True, lstrip_blocks=True)

  for dbc_path in glob.iglob(os.path.join(dbc_dir, "*.dbc")):
    dbc_mtime = os.path.getmtime(dbc_path)
    dbc_fn = os.path.split(dbc_path)[1]
    dbc_name = os.path.splitext(dbc_fn)[0]
    can_dbc = dbc(dbc_path)
    out_fn = os.path.join(os.path.dirname(__file__), out_dir, dbc_name + ".cc")
    if os.path.exists(out_fn):
      out_mtime = os.path.getmtime(out_fn)
    else:
      out_mtime = 0

    if dbc_mtime < out_mtime and template_mtime < out_mtime and this_file_mtime < out_mtime:
      continue #skip output is newer than template and dbc

    msgs = [(address, msg_name, msg_size, sorted(msg_sigs, key=lambda s: s.name not in ("COUNTER", "CHECKSUM"))) # process counter and checksums first
            for address, ((msg_name, msg_size), msg_sigs) in sorted(can_dbc.msgs.items()) if msg_sigs]

    def_vals = {a: set(b) for a,b in can_dbc.def_vals.items()} #remove duplicates
    def_vals = [(address, sig) for address, sig in sorted(def_vals.items())]

<<<<<<< HEAD
    if can_dbc.name.startswith("honda") or can_dbc.name.startswith("acura"):
      car_type = "honda"
      car_is_little_endian = False
      checksum_size = 4
      counter_size = 2
    elif can_dbc.name.startswith("toyota") or can_dbc.name.startswith("lexus"):
      car_type = "toyota"
      car_is_little_endian = False
      checksum_size = 8
      counter_size = None
    elif can_dbc.name.startswith("vw") or can_dbc.name.startswith("volkswagen") or can_dbc.name.startswith("audi") or can_dbc.name.startswith ("seat") or can_dbc.name.startswith("skoda"):
      car_type = "volkswagen"
      car_is_little_endian = True
      checksum_size = 8
      counter_size = 4
    else:
      car_type = None
      car_is_little_endian = None
      checksum_size = None
      counter_size = None
=======
    if can_dbc.name.startswith(("honda_", "acura_")):
      checksum_type = "honda"
      checksum_size = 4
      counter_size = 2
      checksum_start_bit = 3
      counter_start_bit = 5
      little_endian = False
    elif can_dbc.name.startswith(("toyota_", "lexus_")):
      checksum_type = "toyota"
      checksum_size = 8
      counter_size = None
      checksum_start_bit = 7
      counter_start_bit = None
      little_endian = False
    elif can_dbc.name.startswith(("vw_", "volkswagen_", "audi_", "seat_", "skoda_")):
      checksum_type = "volkswagen"
      checksum_size = 8
      counter_size = 4
      checksum_start_bit = 0
      counter_start_bit = 0
      little_endian = True
    else:
      checksum_type = None
      checksum_size = None
      counter_size = None
      checksum_start_bit = None
      counter_start_bit = None
      little_endian = None
>>>>>>> 23dfde1c

    # sanity checks on expected COUNTER and CHECKSUM rules, as packer and parser auto-compute those signals
    for address, msg_name, msg_size, sigs in msgs:
      dbc_msg_name = dbc_name + " " + msg_name
      for sig in sigs:
<<<<<<< HEAD

        if sig.name == "CHECKSUM" and checksum_size is not None:
          if sig.size != checksum_size:
            sys.exit("%s: CHECKSUM is not %d bits long" % (dbc_msg_name, checksum_size))
          if car_is_little_endian:
            if not sig.is_little_endian:
              sys.exit("%s: CHECKSUM is not little endian" % dbc_msg_name)
            if sig.start_bit % sig.size != 0:
              sys.exit("%s: CHECKSUM start bit is misaligned" % dbc_msg_name)
          else:
            if sig.is_little_endian:
              sys.exit("%s: CHECKSUM is not big endian" % dbc_msg_name)
            if (sig.start_bit - sig.size + 1) % sig.size != 0:
              sys.exit("%s: CHECKSUM start bit is misaligned" % dbc_msg_name)

        elif sig.name == "COUNTER" and counter_size is not None:
          if sig.size != counter_size:
            sys.exit("%s: COUNTER is not %d bits long" % (dbc_msg_name, counter_size))
          if car_is_little_endian:
            if not sig.is_little_endian:
              sys.exit("%s: COUNTER is not little endian" % dbc_msg_name)
            if sig.start_bit % sig.size != 0:
              sys.exit("%s: COUNTER starts at wrong bit" % dbc_msg_name)
          else:
            if sig.is_little_endian:
              sys.exit("%s: COUNTER is not big endian" % dbc_msg_name)
            if (sig.start_bit - sig.size + 1) % sig.size != 0:
              sys.exit("%s: COUNTER start bit is misaligned" % dbc_msg_name)

        elif address in [0x200, 0x201]:
=======
        if checksum_type is not None:
          # checksum rules
          if sig.name == "CHECKSUM":
            if sig.size != checksum_size:
              sys.exit("%s: CHECKSUM is not %d bits long" % (dbc_msg_name, checksum_size))
            if sig.start_bit % 8 != checksum_start_bit:
              sys.exit("%s: CHECKSUM starts at wrong bit" % dbc_msg_name)
            if little_endian != sig.is_little_endian:
              sys.exit("%s: CHECKSUM has wrong endianess" % dbc_msg_name)
          # counter rules
          if sig.name == "COUNTER":
            if counter_size is not None and sig.size != counter_size:
              sys.exit("%s: COUNTER is not %d bits long" % (dbc_msg_name, counter_size))
            if counter_start_bit is not None and sig.start_bit % 8 != counter_start_bit:
              print(counter_start_bit, sig.start_bit)
              sys.exit("%s: COUNTER starts at wrong bit" % dbc_msg_name)
            if little_endian != sig.is_little_endian:
              sys.exit("%s: COUNTER has wrong endianess" % dbc_msg_name)
        # pedal rules
        if address in [0x200, 0x201]:
>>>>>>> 23dfde1c
          if sig.name == "COUNTER_PEDAL" and sig.size != 4:
            sys.exit("%s: PEDAL COUNTER is not 4 bits long" % dbc_msg_name)
          if sig.name == "CHECKSUM_PEDAL" and sig.size != 8:
            sys.exit("%s: PEDAL CHECKSUM is not 8 bits long" % dbc_msg_name)

    # Fail on duplicate message names
    c = Counter([msg_name for address, msg_name, msg_size, sigs in msgs])
    for name, count in c.items():
      if count > 1:
        sys.exit("%s: Duplicate message name in DBC file %s" % (dbc_name, name))

    parser_code = template.render(dbc=can_dbc, checksum_type=car_type, msgs=msgs, def_vals=def_vals, len=len)

    with open(out_fn, "w") as out_f:
      out_f.write(parser_code)

if __name__ == '__main__':
  main()<|MERGE_RESOLUTION|>--- conflicted
+++ resolved
@@ -44,28 +44,6 @@
     def_vals = {a: set(b) for a,b in can_dbc.def_vals.items()} #remove duplicates
     def_vals = [(address, sig) for address, sig in sorted(def_vals.items())]
 
-<<<<<<< HEAD
-    if can_dbc.name.startswith("honda") or can_dbc.name.startswith("acura"):
-      car_type = "honda"
-      car_is_little_endian = False
-      checksum_size = 4
-      counter_size = 2
-    elif can_dbc.name.startswith("toyota") or can_dbc.name.startswith("lexus"):
-      car_type = "toyota"
-      car_is_little_endian = False
-      checksum_size = 8
-      counter_size = None
-    elif can_dbc.name.startswith("vw") or can_dbc.name.startswith("volkswagen") or can_dbc.name.startswith("audi") or can_dbc.name.startswith ("seat") or can_dbc.name.startswith("skoda"):
-      car_type = "volkswagen"
-      car_is_little_endian = True
-      checksum_size = 8
-      counter_size = 4
-    else:
-      car_type = None
-      car_is_little_endian = None
-      checksum_size = None
-      counter_size = None
-=======
     if can_dbc.name.startswith(("honda_", "acura_")):
       checksum_type = "honda"
       checksum_size = 4
@@ -94,44 +72,11 @@
       checksum_start_bit = None
       counter_start_bit = None
       little_endian = None
->>>>>>> 23dfde1c
 
     # sanity checks on expected COUNTER and CHECKSUM rules, as packer and parser auto-compute those signals
     for address, msg_name, msg_size, sigs in msgs:
       dbc_msg_name = dbc_name + " " + msg_name
       for sig in sigs:
-<<<<<<< HEAD
-
-        if sig.name == "CHECKSUM" and checksum_size is not None:
-          if sig.size != checksum_size:
-            sys.exit("%s: CHECKSUM is not %d bits long" % (dbc_msg_name, checksum_size))
-          if car_is_little_endian:
-            if not sig.is_little_endian:
-              sys.exit("%s: CHECKSUM is not little endian" % dbc_msg_name)
-            if sig.start_bit % sig.size != 0:
-              sys.exit("%s: CHECKSUM start bit is misaligned" % dbc_msg_name)
-          else:
-            if sig.is_little_endian:
-              sys.exit("%s: CHECKSUM is not big endian" % dbc_msg_name)
-            if (sig.start_bit - sig.size + 1) % sig.size != 0:
-              sys.exit("%s: CHECKSUM start bit is misaligned" % dbc_msg_name)
-
-        elif sig.name == "COUNTER" and counter_size is not None:
-          if sig.size != counter_size:
-            sys.exit("%s: COUNTER is not %d bits long" % (dbc_msg_name, counter_size))
-          if car_is_little_endian:
-            if not sig.is_little_endian:
-              sys.exit("%s: COUNTER is not little endian" % dbc_msg_name)
-            if sig.start_bit % sig.size != 0:
-              sys.exit("%s: COUNTER starts at wrong bit" % dbc_msg_name)
-          else:
-            if sig.is_little_endian:
-              sys.exit("%s: COUNTER is not big endian" % dbc_msg_name)
-            if (sig.start_bit - sig.size + 1) % sig.size != 0:
-              sys.exit("%s: COUNTER start bit is misaligned" % dbc_msg_name)
-
-        elif address in [0x200, 0x201]:
-=======
         if checksum_type is not None:
           # checksum rules
           if sig.name == "CHECKSUM":
@@ -152,7 +97,6 @@
               sys.exit("%s: COUNTER has wrong endianess" % dbc_msg_name)
         # pedal rules
         if address in [0x200, 0x201]:
->>>>>>> 23dfde1c
           if sig.name == "COUNTER_PEDAL" and sig.size != 4:
             sys.exit("%s: PEDAL COUNTER is not 4 bits long" % dbc_msg_name)
           if sig.name == "CHECKSUM_PEDAL" and sig.size != 8:
@@ -164,7 +108,7 @@
       if count > 1:
         sys.exit("%s: Duplicate message name in DBC file %s" % (dbc_name, name))
 
-    parser_code = template.render(dbc=can_dbc, checksum_type=car_type, msgs=msgs, def_vals=def_vals, len=len)
+    parser_code = template.render(dbc=can_dbc, checksum_type=checksum_type, msgs=msgs, def_vals=def_vals, len=len)
 
     with open(out_fn, "w") as out_f:
       out_f.write(parser_code)
